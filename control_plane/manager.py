--- conflicted
+++ resolved
@@ -53,13 +53,8 @@
         routing_strategy: str = "load_balanced",
         enable_auto_scaling: bool = False,
         enable_monitoring: bool = True,
-<<<<<<< HEAD
-        enable_pd_separation: bool = False,
-        pd_config: Optional[PDSeparationConfig] = None,
-=======
         enable_pd_separation: bool = True,
         pd_config: PDSeparationConfig | None = None,
->>>>>>> 271d1c27
     ):
         """
         Initialize Control Plane Manager.
@@ -436,23 +431,7 @@
         """Execute request and cleanup.""" 
 
         try:
-<<<<<<< HEAD
-            future = self.request_futures.get(request.key)
-            res_str = await self.executor.add_request(request.model_name,
-                                                      request.request_id,
-                                                      request.prompt,
-                                                      SamplingParams(temperature=request.temperature,
-                                                                     top_p=request.top_p,
-                                                                     max_tokens=request.max_tokens,
-                                                                     ),
-                                                      )
-
-            if not future.done():
-                future.set_result(res_str)
-
-=======
             await self.executor.execute_request(request, instance, decision)
->>>>>>> 271d1c27
             logger.info(
                 "Request %s completed (latency=%.2fms)",
                 request.request_id,
