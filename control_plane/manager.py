--- conflicted
+++ resolved
@@ -7,19 +7,15 @@
 import logging
 from collections import deque
 from datetime import datetime
-from typing import Any, Literal
-
-<<<<<<< HEAD
+from typing import Any, Literal, Optional
+
 from .autoscaler import Autoscaler, AutoscalerConfig
-from .executor import ExecutionCoordinator
-from .metrics_collector import MetricsCollector as AutoscalerMetricsCollector
-=======
 from .executors import (
     ExecutionCoordinatorBase,
     HttpExecutionCoordinator,
     LocalAsyncExecutionCoordinator,
 )
->>>>>>> 07dd1cbc
+from .metrics_collector import MetricsCollector as AutoscalerMetricsCollector
 from .monitoring import MetricsCollector
 from .parallelism import ParallelismOptimizer
 from .pd_routing import PDRoutingStrategy
@@ -62,11 +58,8 @@
         enable_monitoring: bool = True,
         enable_pd_separation: bool = True,
         pd_config: PDSeparationConfig | None = None,
-<<<<<<< HEAD
         autoscaler_config: AutoscalerConfig | None = None,
-=======
         mode: Literal["http", "local"] = "http",
->>>>>>> 07dd1cbc
     ):
         """
         Initialize Control Plane Manager.
